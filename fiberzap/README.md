--- conflicted
+++ resolved
@@ -37,11 +37,7 @@
 | Messages      | `[]string`                     | Custom response messages.                                                                                                                                                     | `[]string{"Server error", "Client error", "Success"}`                       |                
 | Levels        | `[]zapcore.Level`              | Custom response levels.                                                                                                                                                       | `[]zapcore.Level{zapcore.ErrorLevel, zapcore.WarnLevel, zapcore.InfoLevel}` |   
 | SkipURIs      | `[]string`                     | Skip logging these URI.                                                                                                                                                       | `[]string{}`                                                                |                
-<<<<<<< HEAD
-| GetResBody    | func(c *fiber.Ctx) []byte      | Define a function to get response body when return non-nil.<br/>eg: When use compress middleware, resBody is unreadable. you can set GetResBody func to get readable resBody.  | `nil`                                                                       |
-=======
 | GetResBody    | func(c *fiber.Ctx) []byte      | Define a function to get response body when return non-nil.<br />eg: When use compress middleware, resBody is unreadable. you can set GetResBody func to get readable resBody.  | `nil`                                                                       |
->>>>>>> 8f7ee691
 ### Example
 ```go
 package main
