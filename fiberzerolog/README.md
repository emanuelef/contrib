--- conflicted
+++ resolved
@@ -38,11 +38,7 @@
 | Messages      | `[]string`                     | Custom response messages.                                                                                                                                                     | `[]string{"Server error", "Client error", "Success"}`                       |
 | Levels        | `[]zerolog.Level`              | Custom response levels.                                                                                                                                                       | `[]zerolog.Level{zerolog.ErrorLevel, zerolog.WarnLevel, zerolog.InfoLevel}` |
 | SkipURIs      | `[]string`                     | Skip logging these URI.                                                                                                                                                       | `[]string{}`                                                                |
-<<<<<<< HEAD
-| GetResBody    | func(c *fiber.Ctx) []byte      | Define a function to get response body when return non-nil.<br/>eg: When use compress middleware, resBody is unreadable. you can set GetResBody func to get readable resBody.  | `nil`                                                                       |
-=======
 | GetResBody    | func(c *fiber.Ctx) []byte      | Define a function to get response body when return non-nil.<br />eg: When use compress middleware, resBody is unreadable. you can set GetResBody func to get readable resBody.  | `nil`                                                                       |
->>>>>>> 8f7ee691
 
 ## Example
 
